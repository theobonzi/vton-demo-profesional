--- conflicted
+++ resolved
@@ -4,11 +4,7 @@
 // Configuration de base d'Axios
 const api: AxiosInstance = axios.create({
   baseURL: '/api/v1',
-<<<<<<< HEAD
-  timeout: 120000,
-=======
   timeout: 120000, // 2 minutes au lieu de 30 secondes
->>>>>>> 8f372b30
   headers: {
     'Content-Type': 'application/json',
   },
